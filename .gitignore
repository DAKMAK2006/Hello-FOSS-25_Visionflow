--- conflicted
+++ resolved
@@ -207,9 +207,5 @@
 marimo/_lsp/
 __marimo__/
 
-<<<<<<< HEAD
-#test files
-=======
 #test stuff
->>>>>>> fbc357a6
 test_files/