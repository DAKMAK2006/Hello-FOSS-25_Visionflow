--- conflicted
+++ resolved
@@ -76,7 +76,6 @@
 
     pad = ksize // 2
     #Only takes rgb images
-<<<<<<< HEAD
     #border edge cases are not handled
     #for the border cases issue_2, mode symmetric can be used instead of reflect 
     padded_img = np.pad(img, [(pad, pad), (pad, pad), (0, 0)], mode='symmetric')
@@ -89,16 +88,6 @@
     out = np.median(windows, axis=(3, 4))
     result = _match_input_format(out, original_shape)
     return result.astype(img.dtype)
-=======
-    padded_img = np.pad(img, [(pad, pad), (pad, pad), (0, 0)], mode='reflect')
-    out = np.zeros_like(img, dtype=np.float32)
-    for i in range(img.shape[0]):
-        for j in range(img.shape[1]):
-            region = padded_img[i:i+ksize, j:j+ksize]
-            for c in range(img.shape[2]):
-                 out[i, j, c] = np.median(region[:,:,c])
-    return out.astype(img.dtype)
->>>>>>> bcdbf427
 
 #creating gaussian kernel
 def Gaussian_kernel(ksize, sigma):
@@ -110,12 +99,9 @@
 #
 def Gaussian_blur(img, sigma, ksize = 3):
     #Only takes rgb images
-<<<<<<< HEAD
     #border edge cases are not handled
     original_shape = img.shape
     img = _ensure_3d(img)
-=======
->>>>>>> bcdbf427
     kernel = Gaussian_kernel(ksize, sigma)
     pad = ksize // 2
     # standard problem can be handeled using scipy for convolution
@@ -123,7 +109,6 @@
     padded_img = np.pad(img, [(pad, pad), (pad, pad), (0, 0)], mode = 'reflect')
     from scipy.ndimage import convolve
     out = np.zeros_like(img, dtype=np.float32)
-<<<<<<< HEAD
     for c in range(img.shape[2]):
         #convolve our padded_image then crop it to original size
         convolved = convolve(padded_img[:, :, c], kernel, mode = 'constant', cval = 0)
@@ -131,13 +116,6 @@
         out[:, :, c] = convolved[pad: -pad, pad: -pad]
     result = _match_input_format(out, original_shape)
     return result.astype(img.dtype)
-=======
-    for i in range(img.shape[0]):
-        for j in range(img.shape[1]):
-            region = padded_img[i:i+ksize, j:j+ksize]
-            out[i, j] = np.sum(region * kernel[:, :, np.newaxis], axis=(0,1))
-    return out.astype(img.dtype)
->>>>>>> bcdbf427
 
 
 class Preprocessor:
