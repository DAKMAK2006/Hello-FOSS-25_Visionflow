import tensorflow as tf
import cv2
import numpy as np
import os
from . import augmentation


def load_image(path):
    img = cv2.imread(path)
    # OpenCV loads in BGR, convert to RGB for consistency with other libraries
    img = cv2.cvtColor(img, cv2.COLOR_BGR2RGB)
    return img

def resize(img, new_height, new_width):
    # This is very slow, needs to be optimized
    resized_image = np.zeros((new_height, new_width, img.shape[2]), dtype=img.dtype)
    original_height, original_width = img.shape[:2]
    height_ratio = original_height / new_height
    width_ratio = original_width / new_width
<<<<<<< HEAD
    #coordinate grids for all pixels
    i_coord = np.arange(new_height) #[0, 1, ..., new_height - 1]
    j_coord = np.arange(new_width)

    x = (i_coord * height_ratio).astype(int)
    y = (j_coord * width_ratio).astype(int)

    resized_image = img[np.ix_(x, y)] # np.ix_ fits by indexing into the grid
=======
    # for i in range(new_height):
    #     for j in range(new_width):
    #         x = int(i * height_ratio)
    #         y = int(j * width_ratio)
    #         resized_image[i, j] = img[x, y]
    resized_image=img[np.arange(new_height)*height_ratio,np.arange(new_width)*width_ratio]
>>>>>>> 97298ecc
    return resized_image

def grayscale(img):
    #Need to optimize
    height, width = img.shape[:2]
    gray_img = np.zeros((height, width), dtype=np.float32)
<<<<<<< HEAD

    # think of the constants as weights in a NN then,
    weights = np.array([0.2989, 0.5870, 0.1140])
    gray_img = np.dot(img, weights)
    return gray_img.astype(img.dtype)
=======
    # for i in range(height):
    #     for j in range(width):
    #         # Using standard RGB channel order
    #         R, G, B = img[i, j]
    #         gray_value = 0.2989 * R + 0.5870 * G + 0.1140 * B
    #         gray_img[i, j] = gray_value
    gray_img=np.dot(img,[0.2989,0.5870,0.1140])
    return gray_img
>>>>>>> 97298ecc

def normalize_img(img):
    img = img.astype(np.float32)
    return img / 255.0

#taking median of its surrounding k*k box and updating
def median_filter(img, ksize=3):
    pad = ksize // 2
    #Only takes rgb images
<<<<<<< HEAD
    #border edge cases are not handled
    #for the border cases issue_2, mode symmetric can be used instead of reflect 
    padded_img = np.pad(img, [(pad, pad), (pad, pad), (0, 0)], mode='symmetric')
    '''
    Now its a CNN related problem where we look into strides.
    like a window sliding across all the dim, extract the subsets 
    '''
    from numpy.lib.stride_tricks import sliding_window_view as win_view
    windows = win_view(padded_img, (ksize, ksize, img.shape[2])) # img.shape[2] got through the third nested loop ka range
    out = np.median(windows, axis=(3, 4))
=======
    padded_img = np.pad(img, [(pad, pad), (pad, pad), (0, 0)], mode='reflect')
    out = np.zeros_like(img, dtype=np.float32)
    for i in range(img.shape[0]):
        for j in range(img.shape[1]):
            region = padded_img[i:i+ksize, j:j+ksize]
            for c in range(img.shape[2]):
                out[i, j, c] = np.median(region[:,:,c])
>>>>>>> 97298ecc
    return out.astype(img.dtype)

#creating gaussian kernel
def Gaussian_kernel(ksize, sigma):
    ax = np.linspace(-(ksize // 2), ksize // 2, ksize)
    xx, yy = np.meshgrid(ax, ax)
    kernel = np.exp(-(xx**2 + yy**2) / (2 * sigma**2))
    return kernel / np.sum(kernel)

#
def Gaussian_blur(img, sigma, ksize = 3):
    #Only takes rgb images
    
    kernel = Gaussian_kernel(ksize, sigma)
    pad = ksize // 2
    # standard problem can be handeled using scipy for convolution
    #issue_2 the opencv's reflect doesn't take edges while scipy's mode = reflect takes the whole thing so...
    padded_img = np.pad(img, [(pad, pad), (pad, pad), (0, 0)], mode = 'reflect')
    from scipy.ndimage import convolve
    out = np.zeros_like(img, dtype=np.float32)
    for c in range(img.shape[2]):
        #convolve our padded_image then crop it to original size
        convolved = convolve(padded_img[:, :, c], kernel, mode = 'constant', cval = 0)
        #extract centre region i.e. remove padding 
        out[:, :, c] = convolved[pad: -pad, pad: -pad]
    return out.astype(img.dtype)



class Preprocessor:
    # Let a user preprocess with custom configurations given by them
    def __init__(self, config: dict):
        self.config = config

    def process(self, image_path_tensor):
        image_path = image_path_tensor.numpy().decode('utf-8')
        img = load_image(image_path)

        if "resize" in self.config:
            params = self.config["resize"]
            img = resize(img, new_height=params["height"], new_width=params["width"])

        if self.config.get("flip_horizontal", False) and np.random.rand() > 0.5:
            img = augmentation.flip_horizontal(img)

        if "adjust_brightness" in self.config:
            params = self.config["adjust_brightness"]
            value = np.random.randint(-params.get("value", 30), params.get("value", 30))
            img = augmentation.adjust_brightness(img, value=value)

        if "median_filter" in self.config:
            params = self.config["median_filter"]
            img = median_filter(img, ksize=params.get("ksize", 3))

        if "gaussian_blur" in self.config:
            params = self.config["gaussian_blur"]
            img = Gaussian_blur(img, ksize=params.get("ksize", 3), sigma=params.get("sigma", 1.0))

        if self.config.get("grayscale", False):
            img = grayscale(img)
            img = np.stack([img]*3, axis=-1)

        if self.config.get("normalize", False):
            img = normalize_img(img)

        return img.astype(np.float32)

#Create a dataset from a directory path with images already placed in folders. Eg- directory has 2 folders cats and dogs with images of each.
def create_dataset_from_directory(data_path: str, batch_size: int, preprocessor: Preprocessor):
    class_names = sorted([d for d in os.listdir(data_path) if os.path.isdir(os.path.join(data_path, d))])
    class_map = {name: i for i, name in enumerate(class_names)}

    filepaths = []
    labels = []
    for class_name in class_names:
        class_dir = os.path.join(data_path, class_name)
        for filename in os.listdir(class_dir):
            filepaths.append(os.path.join(class_dir, filename))
            labels.append(class_map[class_name])

    dataset = tf.data.Dataset.from_tensor_slices((filepaths, labels))
    dataset = dataset.shuffle(buffer_size=len(filepaths))

    def apply_custom_preprocessing(path, label):
        img_h = preprocessor.config["resize"]["height"]
        img_w = preprocessor.config["resize"]["width"]

        image = tf.py_function(func=preprocessor.process, inp=[path], Tout=tf.float32)

        image.set_shape((img_h, img_w, 3))
        return image, label

    dataset = dataset.map(apply_custom_preprocessing, num_parallel_calls=tf.data.AUTOTUNE)

    dataset = dataset.batch(batch_size)
    dataset = dataset.prefetch(buffer_size=tf.data.AUTOTUNE)

    print(f"Dataset created using preprocessor.")
    return dataset<|MERGE_RESOLUTION|>--- conflicted
+++ resolved
@@ -17,7 +17,6 @@
     original_height, original_width = img.shape[:2]
     height_ratio = original_height / new_height
     width_ratio = original_width / new_width
-<<<<<<< HEAD
     #coordinate grids for all pixels
     i_coord = np.arange(new_height) #[0, 1, ..., new_height - 1]
     j_coord = np.arange(new_width)
@@ -26,36 +25,17 @@
     y = (j_coord * width_ratio).astype(int)
 
     resized_image = img[np.ix_(x, y)] # np.ix_ fits by indexing into the grid
-=======
-    # for i in range(new_height):
-    #     for j in range(new_width):
-    #         x = int(i * height_ratio)
-    #         y = int(j * width_ratio)
-    #         resized_image[i, j] = img[x, y]
-    resized_image=img[np.arange(new_height)*height_ratio,np.arange(new_width)*width_ratio]
->>>>>>> 97298ecc
     return resized_image
 
 def grayscale(img):
     #Need to optimize
     height, width = img.shape[:2]
     gray_img = np.zeros((height, width), dtype=np.float32)
-<<<<<<< HEAD
 
     # think of the constants as weights in a NN then,
     weights = np.array([0.2989, 0.5870, 0.1140])
     gray_img = np.dot(img, weights)
     return gray_img.astype(img.dtype)
-=======
-    # for i in range(height):
-    #     for j in range(width):
-    #         # Using standard RGB channel order
-    #         R, G, B = img[i, j]
-    #         gray_value = 0.2989 * R + 0.5870 * G + 0.1140 * B
-    #         gray_img[i, j] = gray_value
-    gray_img=np.dot(img,[0.2989,0.5870,0.1140])
-    return gray_img
->>>>>>> 97298ecc
 
 def normalize_img(img):
     img = img.astype(np.float32)
@@ -65,7 +45,6 @@
 def median_filter(img, ksize=3):
     pad = ksize // 2
     #Only takes rgb images
-<<<<<<< HEAD
     #border edge cases are not handled
     #for the border cases issue_2, mode symmetric can be used instead of reflect 
     padded_img = np.pad(img, [(pad, pad), (pad, pad), (0, 0)], mode='symmetric')
@@ -76,15 +55,6 @@
     from numpy.lib.stride_tricks import sliding_window_view as win_view
     windows = win_view(padded_img, (ksize, ksize, img.shape[2])) # img.shape[2] got through the third nested loop ka range
     out = np.median(windows, axis=(3, 4))
-=======
-    padded_img = np.pad(img, [(pad, pad), (pad, pad), (0, 0)], mode='reflect')
-    out = np.zeros_like(img, dtype=np.float32)
-    for i in range(img.shape[0]):
-        for j in range(img.shape[1]):
-            region = padded_img[i:i+ksize, j:j+ksize]
-            for c in range(img.shape[2]):
-                out[i, j, c] = np.median(region[:,:,c])
->>>>>>> 97298ecc
     return out.astype(img.dtype)
 
 #creating gaussian kernel
