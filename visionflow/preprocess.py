import tensorflow as tf
import cv2
import numpy as np
import os
from . import augmentation 


def load_image(path):
    img = cv2.imread(path)
    # OpenCV loads in BGR, convert to RGB for consistency with other library 
    # testung
    img = cv2.cvtColor(img, cv2.COLOR_BGR2RGB)
    return img

def resize(img, new_height, new_width):
    # This is very slow, needs to be optimized
    resized_image = np.zeros((new_height, new_width, img.shape[2]), dtype=img.dtype)
    original_height, original_width = img.shape[:2]
    height_ratio = original_height / new_height
    width_ratio = original_width / new_width
<<<<<<< HEAD
    #coordinate grids for all pixels
    i_coord = np.arange(new_height) #[0, 1, ..., new_height - 1]
    j_coord = np.arange(new_width)

    x = (i_coord * height_ratio).astype(int)
    y = (j_coord * width_ratio).astype(int)

    resized_image = img[np.ix_(x, y)] # np.ix_ fits by indexing into the grid
=======
    # for i in range(new_height):
    #    for j in range(new_width):
    #        x = int(i * height_ratio)
    #        y = int(j * width_ratio)
    #        resized_image[i, j] = img[x, y]
    resized_image=img[np.arange(new_height)*height_ratio,np.arange(new_width)*width_ratio]
>>>>>>> 97298ecc
    return resized_image

def grayscale(img):
    #Need to optimize
    height, width = img.shape[:2]
    gray_img = np.zeros((height, width), dtype=np.float32)
<<<<<<< HEAD

    # think of the constants as weights in a NN then,
    weights = np.array([0.2989, 0.5870, 0.1140])
    gray_img = np.dot(img, weights)
    return gray_img.astype(img.dtype)
=======
    #for i in range(height):
    #    for j in range(width):
    #        # Using standard RGB channel order
    #        R, G, B = img[i, j]
    #        gray_value = 0.2989 * R + 0.5870 * G + 0.1140 * B
    #        gray_img[i, j] = gray_value
    gray_img=np.dot(img,[0.2989,0.5870,0.1140])
    return gray_img
>>>>>>> 97298ecc

def normalize_img(img):
    img = img.astype(np.float32)
    return img / 255.0

#taking median of its surrounding k*k box and updating
def median_filter(img, ksize=3):
    pad = ksize // 2
    #Only takes rgb images
    #border edge cases are not handled
    #for the border cases issue_2, mode symmetric can be used instead of reflect 
    padded_img = np.pad(img, [(pad, pad), (pad, pad), (0, 0)], mode='symmetric')
    '''
    Now its a CNN related problem where we look into strides.
    like a window sliding across all the dim, extract the subsets 
    '''
    from numpy.lib.stride_tricks import sliding_window_view as win_view
    windows = win_view(padded_img, (ksize, ksize, img.shape[2])) # img.shape[2] got through the third nested loop ka range
    out = np.median(windows, axis=(2, 3))
    return out.astype(img.dtype)

#creating gaussian kernel
def Gaussian_kernel(ksize, sigma):
    ax = np.linspace(-(ksize // 2), ksize // 2, ksize)
    xx, yy = np.meshgrid(ax, ax)
    kernel = np.exp(-(xx**2 + yy**2) / (2 * sigma**2))
    return kernel / np.sum(kernel)

#
def Gaussian_blur(img, sigma, ksize = 3):
    #Only takes rgb images
    
    kernel = Gaussian_kernel(ksize, sigma)
    pad = ksize // 2
    # standard problem can be handeled using scipy for convolution
    #issue_2 the opencv's reflect doesn't take edges while scipy's mode = reflect takes the whole thing so...
    padded_img = np.pad(img, [(pad, pad), (pad, pad), (0, 0)], mode = 'reflect')
    from scipy.ndimage import convolve
    out = np.zeros_like(img, dtype=np.float32)
    for c in range(img.shape[2]):
        #convolve our padded_image then crop it to original size
        convolved = convolve(padded_img[:, :, c], kernel, mode = 'constant', cval = 0)
        #extract centre region i.e. remove padding 
        out[:, :, c] = convolved[pad: -pad, pad: -pad]
    return out.astype(img.dtype)


class Preprocessor:
    # Let a user preprocess with custom configurations given by them 
    def __init__(self, config: dict):
        self.config = config

    def process(self, image_path_tensor):
        image_path = image_path_tensor.numpy().decode('utf-8')
        img = load_image(image_path)

        if "resize" in self.config:
            params = self.config["resize"]
            img = resize(img, new_height=params["height"], new_width=params["width"])

        if self.config.get("flip_horizontal", False) and np.random.rand() > 0.5:
            img = augmentation.flip_horizontal(img)
        
        if "adjust_brightness" in self.config:
            params = self.config["adjust_brightness"]
            value = np.random.randint(-params.get("value", 30), params.get("value", 30))
            img = augmentation.adjust_brightness(img, value=value)

        if "median_filter" in self.config:
            params = self.config["median_filter"]
            img = median_filter(img, ksize=params.get("ksize", 3))
        
        if "gaussian_blur" in self.config:
            params = self.config["gaussian_blur"]
            img = Gaussian_blur(img, ksize=params.get("ksize", 3), sigma=params.get("sigma", 1.0))

        if self.config.get("grayscale", False):
            img = grayscale(img)
            img = np.stack([img]*3, axis=-1)

        if self.config.get("normalize", False):
            img = normalize_img(img)

        return img.astype(np.float32)

#Create a dataset from a directory path with images already placed in folders. Eg- directory has 2 folders cats and dogs with images of each.
def create_dataset_from_directory(data_path: str, batch_size: int, preprocessor: Preprocessor):
    class_names = sorted([d for d in os.listdir(data_path) if os.path.isdir(os.path.join(data_path, d))])
    class_map = {name: i for i, name in enumerate(class_names)}

    filepaths = []
    labels = []
    for class_name in class_names:
        class_dir = os.path.join(data_path, class_name)
        for filename in os.listdir(class_dir):
            filepaths.append(os.path.join(class_dir, filename))
            labels.append(class_map[class_name])

    dataset = tf.data.Dataset.from_tensor_slices((filepaths, labels))
    dataset = dataset.shuffle(buffer_size=len(filepaths))

    def apply_custom_preprocessing(path, label):
        img_h = preprocessor.config["resize"]["height"]
        img_w = preprocessor.config["resize"]["width"]
        
        image = tf.py_function(func=preprocessor.process, inp=[path], Tout=tf.float32)
        
        image.set_shape((img_h, img_w, 3))
        return image, label

    dataset = dataset.map(apply_custom_preprocessing, num_parallel_calls=tf.data.AUTOTUNE)
    
    dataset = dataset.batch(batch_size)
    dataset = dataset.prefetch(buffer_size=tf.data.AUTOTUNE)

    print(f"Dataset created using preprocessor.")
    return dataset
<|MERGE_RESOLUTION|>--- conflicted
+++ resolved
@@ -18,36 +18,18 @@
     original_height, original_width = img.shape[:2]
     height_ratio = original_height / new_height
     width_ratio = original_width / new_width
-<<<<<<< HEAD
-    #coordinate grids for all pixels
-    i_coord = np.arange(new_height) #[0, 1, ..., new_height - 1]
-    j_coord = np.arange(new_width)
-
-    x = (i_coord * height_ratio).astype(int)
-    y = (j_coord * width_ratio).astype(int)
-
-    resized_image = img[np.ix_(x, y)] # np.ix_ fits by indexing into the grid
-=======
     # for i in range(new_height):
     #    for j in range(new_width):
     #        x = int(i * height_ratio)
     #        y = int(j * width_ratio)
     #        resized_image[i, j] = img[x, y]
     resized_image=img[np.arange(new_height)*height_ratio,np.arange(new_width)*width_ratio]
->>>>>>> 97298ecc
     return resized_image
 
 def grayscale(img):
     #Need to optimize
     height, width = img.shape[:2]
     gray_img = np.zeros((height, width), dtype=np.float32)
-<<<<<<< HEAD
-
-    # think of the constants as weights in a NN then,
-    weights = np.array([0.2989, 0.5870, 0.1140])
-    gray_img = np.dot(img, weights)
-    return gray_img.astype(img.dtype)
-=======
     #for i in range(height):
     #    for j in range(width):
     #        # Using standard RGB channel order
@@ -56,7 +38,6 @@
     #        gray_img[i, j] = gray_value
     gray_img=np.dot(img,[0.2989,0.5870,0.1140])
     return gray_img
->>>>>>> 97298ecc
 
 def normalize_img(img):
     img = img.astype(np.float32)
